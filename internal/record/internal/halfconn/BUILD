--- conflicted
+++ resolved
@@ -31,13 +31,7 @@
         "expander.go",
         "halfconn.go",
     ],
-<<<<<<< HEAD
-    # The "importpath" field must be set when using the OSS go_library rule,
-    # but must be commented out otherwise.
     importpath = "github.com/google/s2a-go/internal/record/internal/halfconn",
-=======
-    importpath = "github.com/s2a-go/internal/record/internal/halfconn",
->>>>>>> afd5d7d7
     deps = [
         "//internal/proto/common_go_proto:common_go_proto",
         "//internal/record/internal/aeadcrypter",
