--- conflicted
+++ resolved
@@ -29,11 +29,5 @@
         "common.go",
         "wycheproofutil.go",
     ],
-<<<<<<< HEAD
-    # The "importpath" field must be set when using the OSS go_library rule,
-    # but must be commented out otherwise.
     importpath = "github.com/google/s2a-go/internal/record/internal/aeadcrypter/testutil",
-=======
-    importpath = "github.com/s2a-go/internal/record/internal/aeadcrypter/testutil",
->>>>>>> afd5d7d7
 )