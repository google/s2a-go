# Copyright 2021 Google LLC
#
# Licensed under the Apache License, Version 2.0 (the "License");
# you may not use this file except in compliance with the License.
# You may obtain a copy of the License at
#
#    https://www.apache.org/licenses/LICENSE-2.0
#
# Unless required by applicable law or agreed to in writing, software
# distributed under the License is distributed on an "AS IS" BASIS,
# WITHOUT WARRANTIES OR CONDITIONS OF ANY KIND, either express or implied.
# See the License for the specific language governing permissions and
# limitations under the License.

# Description:
#  The AEAD crypter interface and its AES-GCM and CHACHA-POLY implementations.

load("@io_bazel_rules_go//go:def.bzl", "go_library", "go_test")

licenses(["notice"])

package(
    default_visibility = ["//internal:__subpackages__"],
)

go_library(
    name = "aeadcrypter",
    srcs = [
        "aeadcrypter.go",
        "aesgcm.go",
        "chachapoly.go",
        "common.go",
    ],
<<<<<<< HEAD
    # The "importpath" field must be set when using the OSS go_library rule,
    # but must be commented out otherwise.
    importpath = "github.com/google/s2a-go/internal/record/internal/aeadcrypter",
=======
    importpath = "github.com/s2a-go/internal/record/internal/aeadcrypter",
>>>>>>> afd5d7d7
    deps = ["@org_golang_x_crypto//chacha20poly1305"],
)

go_test(
    name = "aeadcrypter_test",
    size = "small",
    srcs = [
        "aesgcm_test.go",
        "chachapoly_test.go",
        "common_test.go",
    ],
    data = ["//internal/record/internal/aeadcrypter/testdata:wycheproof"],
    embed = [":aeadcrypter"],
    deps = ["//internal/record/internal/aeadcrypter/testutil"],
)<|MERGE_RESOLUTION|>--- conflicted
+++ resolved
@@ -31,13 +31,7 @@
         "chachapoly.go",
         "common.go",
     ],
-<<<<<<< HEAD
-    # The "importpath" field must be set when using the OSS go_library rule,
-    # but must be commented out otherwise.
     importpath = "github.com/google/s2a-go/internal/record/internal/aeadcrypter",
-=======
-    importpath = "github.com/s2a-go/internal/record/internal/aeadcrypter",
->>>>>>> afd5d7d7
     deps = ["@org_golang_x_crypto//chacha20poly1305"],
 )
 
