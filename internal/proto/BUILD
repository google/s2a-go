--- conflicted
+++ resolved
@@ -42,51 +42,27 @@
 
 go_proto_library(
     name = "common_go_proto",
-<<<<<<< HEAD
-    # The "importpath" field must be set when using the OSS go_library rule,
-    # but must be commented out otherwise.
     importpath = "github.com/google/s2a-go/internal/proto/common_go_proto",
-=======
-    importpath = "github.com/s2a-go/internal/proto/common_go_proto",
->>>>>>> afd5d7d7
     protos = [":common_proto"],
 )
 
 go_proto_library(
     name = "s2a_go_proto",
-<<<<<<< HEAD
-    # The "importpath" field must be set when using the OSS go_library rule,
-    # but must be commented out otherwise.
     importpath = "github.com/google/s2a-go/internal/proto/s2a_go_proto",
-=======
-    importpath = "github.com/s2a-go/internal/proto/s2a_go_proto",
->>>>>>> afd5d7d7
     protos = [":s2a_proto"],
     deps = [":common_go_proto"],
 )
 
 go_proto_library(
     name = "s2a_context_go_proto",
-<<<<<<< HEAD
-    # The "importpath" field must be set when using the OSS go_library rule,
-    # but must be commented out otherwise.
     importpath = "github.com/google/s2a-go/internal/proto/s2a_context_go_proto",
-=======
-    importpath = "github.com/s2a-go/internal/proto/s2a_context_go_proto",
->>>>>>> afd5d7d7
     protos = [":s2a_context_proto"],
     deps = [":common_go_proto"],
 )
 
 go_grpc_library(
     name = "s2a_go_grpc_proto",
-<<<<<<< HEAD
-    # The "importpath" field must be set when using the OSS go_library rule,
-    # but must be commented out otherwise.
     importpath = "github.com/google/s2a-go/internal/proto/s2a_go_grpc_proto",
-=======
-    importpath = "github.com/s2a-go/internal/proto/s2a_go_grpc_proto",
->>>>>>> afd5d7d7
     protos = [":s2a_proto"],
     deps = [":common_go_proto"],
 )