--- conflicted
+++ resolved
@@ -29,24 +29,12 @@
 
 go_proto_library(
     name = "helloworld_go_proto",
-<<<<<<< HEAD
-    # The "importpath" field must be set when using the OSS go_library rule,
-    # but must be commented out otherwise.
     importpath = "github.com/google/s2a-go/internal/proto/examples/helloworld_go_proto",
-=======
-    importpath = "github.com/s2a-go/internal/proto/examples/helloworld_go_proto",
->>>>>>> afd5d7d7
     protos = [":helloworld_proto"],
 )
 
 go_grpc_library(
     name = "helloworld_go_grpc_proto",
-<<<<<<< HEAD
-    # The "importpath" field must be set when using the OSS go_library rule,
-    # but must be commented out otherwise.
     importpath = "github.com/google/s2a-go/internal/proto/examples/helloworld_go_grpc_proto",
-=======
-    importpath = "github.com/s2a-go/internal/proto/examples/helloworld_go_grpc_proto",
->>>>>>> afd5d7d7
     protos = [":helloworld_proto"],
 )