# Copyright 2021 Google LLC
#
# Licensed under the Apache License, Version 2.0 (the "License");
# you may not use this file except in compliance with the License.
# You may obtain a copy of the License at
#
#    https://www.apache.org/licenses/LICENSE-2.0
#
# Unless required by applicable law or agreed to in writing, software
# distributed under the License is distributed on an "AS IS" BASIS,
# WITHOUT WARRANTIES OR CONDITIONS OF ANY KIND, either express or implied.
# See the License for the specific language governing permissions and
# limitations under the License.

# Description:
#  Utility for calling the S2A.

load("@io_bazel_rules_go//go:def.bzl", "go_library", "go_test")

licenses(["notice"])

package(
    default_visibility = ["//:__subpackages__"],
)

go_library(
    name = "service",
    srcs = ["s2a_service.go"],
<<<<<<< HEAD
    # The "importpath" field must be set when using the OSS go_library rule,
    # but must be commented out otherwise.
    importpath = "github.com/google/s2a-go/internal/fakehandshaker/service",
=======
    importpath = "github.com/s2a-go/internal/fakehandshaker/service",
>>>>>>> afd5d7d7
    deps = [
        "//internal/proto/common_go_proto:common_go_proto",
        "//internal/proto/s2a_go_proto:s2a_go_proto",
        "@org_golang_google_grpc//codes:go_default_library",
    ],
)

go_test(
    name = "service_test",
    size = "small",
    srcs = ["s2a_service_test.go"],
    embed = [":service"],
    deps = [
        "//internal/proto/common_go_proto:common_go_proto",
        "//internal/proto/s2a_go_proto:s2a_go_proto",
        "@com_github_google_go_cmp//cmp:go_default_library",
        "@org_golang_google_grpc//:go_default_library",
        "@org_golang_google_grpc//codes:go_default_library",
        "@org_golang_google_protobuf//testing/protocmp:go_default_library",
    ],
)<|MERGE_RESOLUTION|>--- conflicted
+++ resolved
@@ -26,13 +26,7 @@
 go_library(
     name = "service",
     srcs = ["s2a_service.go"],
-<<<<<<< HEAD
-    # The "importpath" field must be set when using the OSS go_library rule,
-    # but must be commented out otherwise.
     importpath = "github.com/google/s2a-go/internal/fakehandshaker/service",
-=======
-    importpath = "github.com/s2a-go/internal/fakehandshaker/service",
->>>>>>> afd5d7d7
     deps = [
         "//internal/proto/common_go_proto:common_go_proto",
         "//internal/proto/s2a_go_proto:s2a_go_proto",
